package generate

import (
	"fmt"
	"math/big"

	"github.com/ElrondNetwork/elrond-deploy-go/data"
	"github.com/ElrondNetwork/elrond-go-logger/check"
	elrondData "github.com/ElrondNetwork/elrond-go/genesis/data"
	"github.com/ElrondNetwork/elrond-go/sharding"
)

var minimumInitialBalance = big.NewInt(1000000000000000000) //1eGLD
var zero = big.NewInt(0)

type directStakingGenerator struct {
	*baseGenerator
	maxNumNodesOnOwner uint
}

// NewDirectStakingGenerator will create a direct staking generator
func NewDirectStakingGenerator(arg ArgDirectStakingGenerator) (*directStakingGenerator, error) {
	if arg.MaxNumNodesOnOwner == 0 {
		return nil, fmt.Errorf("%w for MaxNumNodesOnOwner", ErrInvalidValue)
	}
	if check.IfNil(arg.WalletPubKeyConverter) {
		return nil, fmt.Errorf("%w for the WalletPubKeyConverter", ErrNilPubKeyConverter)
	}
	if check.IfNil(arg.ValidatorPubKeyConverter) {
		return nil, fmt.Errorf("%w for the ValidatorPubKeyConverter", ErrNilPubKeyConverter)
	}

	dsg := &directStakingGenerator{
		baseGenerator: &baseGenerator{
			numValidatorBlsKeys:      arg.NumValidatorBlsKeys,
			numObserverBlsKeys:       arg.NumObserverBlsKeys,
			richestAccountMode:       arg.RichestAccountMode,
			numAdditionalWalletKeys:  arg.NumAdditionalWalletKeys,
			totalSupply:              arg.TotalSupply,
			walletPubKeyConverter:    arg.WalletPubKeyConverter,
			validatorPubKeyConverter: arg.ValidatorPubKeyConverter,
		},
		maxNumNodesOnOwner: arg.MaxNumNodesOnOwner,
	}
	var err error
	dsg.vkg, err = NewValidatorKeyGenerator(arg.KeyGeneratorForValidators)
	if err != nil {
		return nil, err
	}

	dsg.wkg, err = NewWalletKeyGenerator(arg.KeyGeneratorForWallets, arg.IntRandomizer, arg.NodePrice)
	if err != nil {
		return nil, err
	}

	return dsg, nil
}

// Generate will generate data for direct stake method
func (dsg *directStakingGenerator) Generate() (*data.GeneratorOutput, error) {
	validatorBlsKeys, observerBlsKeys, err := dsg.generateValidatorAndObservers()
	if err != nil {
		return nil, err
	}

	walletKeys, err := dsg.wkg.GenerateKeys(validatorBlsKeys, int(dsg.maxNumNodesOnOwner))
	if err != nil {
		return nil, err
	}

	additionalKeys, err := dsg.wkg.GenerateAdditionalKeys(int(dsg.numAdditionalWalletKeys))
	if err != nil {
		return nil, err
	}

	if len(walletKeys)+len(additionalKeys) == 0 {
		return nil, ErrInvalidNumberOfWalletKeys
	}

	usedBalance := dsg.computeUsedBalance(walletKeys)
	balance := big.NewInt(0).Sub(dsg.totalSupply, usedBalance)
	if balance.Cmp(zero) < 0 {
		return nil, fmt.Errorf("%w, total supply: %s, usedBalance: %s", ErrTotalSupplyTooSmall,
			dsg.totalSupply.String(), usedBalance.String())
	}

	walletBalance, remainder := dsg.computeWalletBalance(len(walletKeys)+len(additionalKeys), balance)

	for i, key := range walletKeys {
		key.Balance = big.NewInt(0).Set(walletBalance)
		if i == 0 {
			key.Balance.Add(key.Balance, remainder)
		}
	}

	for _, key := range additionalKeys {
		key.Balance = big.NewInt(0).Set(walletBalance)
	}

	gen := &data.GeneratorOutput{
		ValidatorBlsKeys: validatorBlsKeys,
		ObserverBlsKeys:  observerBlsKeys,
		WalletKeys:       walletKeys,
		AdditionalKeys:   additionalKeys,
	}
	gen.InitialAccounts = dsg.computeInitialAccounts(walletKeys, additionalKeys)
	gen.InitialNodes = dsg.computeInitialNodes(walletKeys)

	return gen, nil
}

func (dsg *directStakingGenerator) computeUsedBalance(walletKeys []*data.WalletKey) *big.Int {
	staked := big.NewInt(0)
	for _, key := range walletKeys {
		staked.Add(staked, key.StakedValue)
	}

	return staked
}

func (dsg *directStakingGenerator) computeInitialAccounts(
	walletKeys []*data.WalletKey,
	additionalKeys []*data.WalletKey,
) []elrondData.InitialAccount {
	initialAccounts := make([]elrondData.InitialAccount, 0, len(walletKeys)+len(additionalKeys))
	for _, key := range walletKeys {
		account := elrondData.InitialAccount{
			Address:      dsg.walletPubKeyConverter.Encode(key.PubKeyBytes),
			Supply:       big.NewInt(0).Add(key.Balance, key.StakedValue),
			Balance:      big.NewInt(0).Set(key.Balance),
			StakingValue: big.NewInt(0).Set(key.StakedValue),
			Delegation: &elrondData.DelegationData{
				Address: "",
				Value:   big.NewInt(0),
			},
		}

		initialAccounts = append(initialAccounts, account)
	}

	for _, key := range additionalKeys {
		account := elrondData.InitialAccount{
			Address:      dsg.walletPubKeyConverter.Encode(key.PubKeyBytes),
			Supply:       big.NewInt(0).Set(key.Balance),
			Balance:      big.NewInt(0).Set(key.Balance),
			StakingValue: big.NewInt(0),
			Delegation: &elrondData.DelegationData{
				Address: "",
				Value:   big.NewInt(0),
			},
		}

		initialAccounts = append(initialAccounts, account)
	}

	return initialAccounts
}

func (dsg *directStakingGenerator) computeInitialNodes(walletKeys []*data.WalletKey) []*sharding.InitialNode {
	initialNodes := make([]*sharding.InitialNode, 0)
	for _, key := range walletKeys {
		initialNodes = append(initialNodes, dsg.computeInitialNode(key)...)
	}

	return initialNodes
}

<<<<<<< HEAD
// IsInterfaceNil returns if underlying object is nil
=======
func (dsg *directStakingGenerator) computeInitialNode(key *data.WalletKey) []*sharding.InitialNode {
	initialNodes := make([]*sharding.InitialNode, 0, len(key.BlsKeys))

	for _, blsKey := range key.BlsKeys {
		initialNode := &sharding.InitialNode{
			PubKey:        dsg.validatorPubKeyConverter.Encode(blsKey.PubKeyBytes),
			Address:       dsg.walletPubKeyConverter.Encode(key.PubKeyBytes),
			InitialRating: dsg.initialRating,
		}
		initialNodes = append(initialNodes, initialNode)
	}

	return initialNodes
}

// IsInterfaceNil returns true if there is no value under the interface
>>>>>>> 27e4d18c
func (dsg *directStakingGenerator) IsInterfaceNil() bool {
	return dsg == nil
}<|MERGE_RESOLUTION|>--- conflicted
+++ resolved
@@ -165,26 +165,7 @@
 	return initialNodes
 }
 
-<<<<<<< HEAD
-// IsInterfaceNil returns if underlying object is nil
-=======
-func (dsg *directStakingGenerator) computeInitialNode(key *data.WalletKey) []*sharding.InitialNode {
-	initialNodes := make([]*sharding.InitialNode, 0, len(key.BlsKeys))
-
-	for _, blsKey := range key.BlsKeys {
-		initialNode := &sharding.InitialNode{
-			PubKey:        dsg.validatorPubKeyConverter.Encode(blsKey.PubKeyBytes),
-			Address:       dsg.walletPubKeyConverter.Encode(key.PubKeyBytes),
-			InitialRating: dsg.initialRating,
-		}
-		initialNodes = append(initialNodes, initialNode)
-	}
-
-	return initialNodes
-}
-
 // IsInterfaceNil returns true if there is no value under the interface
->>>>>>> 27e4d18c
 func (dsg *directStakingGenerator) IsInterfaceNil() bool {
 	return dsg == nil
 }